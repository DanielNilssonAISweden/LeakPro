"""Implementation of the LiRA attack."""

from logging import Logger

import numpy as np
from scipy.stats import norm
from torch import nn
from tqdm import tqdm

from leakpro.attacks.mia_attacks.abstract_mia import AbstractMIA
from leakpro.attacks.utils.attack_data import get_attack_data
from leakpro.attacks.utils.shadow_model_handler import ShadowModelHandler
from leakpro.import_helper import Self
from leakpro.metrics.attack_result import CombinedMetricResult
from leakpro.signals.signal import ModelRescaledLogits


class AttackLiRA(AbstractMIA):
    """Implementation of the LiRA attack."""

    def __init__(self:Self,
                 population: np.ndarray,
                 audit_dataset: dict,
                 target_model: nn.Module,
                 logger:Logger,
                 configs: dict
                 ) -> None:
        """Initialize the LiRA attack.

        Args:
        ----
            population (np.ndarray): The population data used for the attack.
            audit_dataset (dict): The audit dataset used for the attack.
            target_model (nn.Module): The target model to be attacked.
            logger (Logger): The logger object for logging.
            configs (dict): Configuration parameters for the attack.

        """
        # Initializes the parent metric
        super().__init__(population, audit_dataset, target_model, logger)

        self.signal = ModelRescaledLogits()
        self._configure_attack(configs)

    def _configure_attack(self:Self, configs: dict) -> None:
        """Configure the RMIA attack.

        Args:
        ----
            configs (dict): Configuration parameters for the attack.

        """
        self.training_data_fraction = configs.get("training_data_fraction", 0.5)

        self.shadow_models = []
        self.num_shadow_models = configs.get("num_shadow_models", 64)

        self.online = configs.get("online", False)
        self.fixed_variance = configs.get("fixed_variance", False)

        self.include_train_data = configs.get("include_train_data", self.online)
        self.include_test_data = configs.get("include_test_data", self.online)

        # Define the validation dictionary as: {parameter_name: (parameter, min_value, max_value)}
        validation_dict = {
            "num_shadow_models": (self.num_shadow_models, 1, None),
            "training_data_fraction": (self.training_data_fraction, 0, 1),
        }

        # Validate parameters
        for param_name, (param_value, min_val, max_val) in validation_dict.items():
            self._validate_config(param_name, param_value, min_val, max_val)

    def description(self:Self) -> dict:
        """Return a description of the attack."""
        title_str = "Likelihood Ratio Attack"

        reference_str = "Carlini N, et al. Membership Inference Attacks From First Principles"

        summary_str = "LiRA is a membership inference attack based on rescaled logits of a black-box model"

        detailed_str = "The attack is executed according to: \
            1. A fraction of the target model dataset is sampled to be included (in-) or excluded (out-) \
            from the shadow model training dataset. \
            2. The rescaled logits are used to estimate Gaussian distributions for in and out members \
            3. The thresholds are used to classify in-members and out-members. \
            4. The attack is evaluated on an audit dataset to determine the attack performance."

        return {
            "title_str": title_str,
            "reference": reference_str,
            "summary": summary_str,
            "detailed": detailed_str,
        }

<<<<<<< HEAD
    def prepare_attack(self):
        """Prepares data needed for running the metric on the target model and dataset,
        using signals computed on the auxiliary model(s) and dataset.
    
=======
    def prepare_attack(self:Self)->None:
        """Prepares data to obtain metric on the target model and dataset, using signals computed on the auxiliary model/dataset.

>>>>>>> 5dd725c2
        It selects a balanced subset of data samples from in-group and out-group members
        of the audit dataset, prepares the data for evaluation, and computes the logits
        for both shadow models and the target model.
        """
        self.attack_data_index = get_attack_data(
            self.population_size,
            self.train_indices,
            self.test_indices,
            train_data_included_in_auxiliary_data=self.include_train_data,
            test_data_included_in_auxiliary_data=self.include_test_data,
            logger = self.logger
        )

        ShadowModelHandler().create_shadow_models(
            self.num_shadow_models,
            self.population,
            self.attack_data_index,
            self.training_data_fraction,
        )

        self.shadow_models, _ = ShadowModelHandler().get_shadow_models(self.num_shadow_models)
<<<<<<< HEAD

        self.in_indices_mask = ShadowModelHandler().get_in_indices_mask(self.num_shadow_models, self.audit_dataset["data"])

        self.audit_data = self.population.subset(self.audit_dataset["data"])

        # Check offline attack for possible IN- sample(s)
        if not self.online:
            count_in_samples = np.count_nonzero(self.in_indices_mask)
            if count_in_samples > 0:
                raise ValueError("Some shadow model(s) contains IN samples, this is not an offline attack!")
                       
        if self.online:
            no_in = 0
            no_out = 0
            for mask in self.in_indices_mask():
                if len(mask) == np.count_nonzero(mask):
                    no_out += 1
                else:
                    no_in += 1
            if no_out > 0 or no_in > 0:
                self.logger.info(f"There are {no_out} audit examples with 0 OUT sample(s) and {no_in} 0 IN sample(s)\n \
                When using few shadow models in online attacks, some audit sample(s) might have no IN or OUT logits")

=======
        self.in_indices_mask = ShadowModelHandler().get_in_indices_mask(self.num_shadow_models, self.audit_dataset["data"])
        self.audit_data = self.population.subset(self.audit_dataset["data"])

>>>>>>> 5dd725c2
        # Calculate logits for all shadow models
        self.logger.info(f"Calculating the logits for all {self.num_shadow_models} shadow models")
        self.shadow_models_logits = np.swapaxes(np.array(self.signal(self.shadow_models, self.audit_data)), 0, 1)

        # Calculate logits for the target model
        self.logger.info("Calculating the logits for the target model")
        self.target_logits = np.array(self.signal([self.target_model], self.audit_data)).squeeze()

<<<<<<< HEAD
    def run_attack(self):
        """Runs the attack on the target model and dataset, computing and returning
        the result(s) of the metric, which assess privacy risks or data leakage.
    
        This method evaluates how the target model's output (logits) for a specific dataset 
        compares to the output of shadow models to determine if the dataset was part of the 
        model's training data or not.
    
        Returns
        -------
            Result(s) of the metric. An object containing the metric results, including predictions,
            true labels, and signal values.
=======
    def run_attack(self:Self) -> CombinedMetricResult:
        """Runs the attack on the target model and dataset, computing and returning the result(s) of the metric.

        This method evaluates how the target model's output (logits) for a specific dataset
        compares to the output of shadow models to determine if the dataset was part of the
        model's training data or not.

        Returns
        -------
        Result(s) of the metric. An object containing the metric results, including predictions,
        true labels, and signal values.
>>>>>>> 5dd725c2

        """
        score = []  # List to hold the computed probability scores for each sample

<<<<<<< HEAD
        # If fixed_variance is to be used, calculate it from all logits of shadow models
        if self.fixed_variance:
            out_std = np.std(self.shadow_models_logits[~self.in_indices_mask].flatten())
            if self.online:
                in_std = np.nanstd(self.shadow_models_logits[self.in_indices_mask].flatten())

        # Iterate and extract logits from shadow models for each sample in the audit dataset
        for i, (shadow_models_logits, mask) in tqdm(enumerate(zip(self.shadow_models_logits, self.in_indices_mask))):

            # Calculate the mean for OUT shadow model logits
            out_mean = np.mean(shadow_models_logits[~mask])  
=======
        # If global standard deviation is to be used, calculate it from all logits of shadow models
        if self.fixed_variance:
            out_std = np.nanstd(self.shadow_models_logits[~self.in_indices_mask].flatten())

        # Iterate over each sample in the audit dataset with a progress bar
        indices_to_remove = np.zeros(len(self.in_indices_mask), dtype=bool)
        for i, mask in tqdm(enumerate(self.in_indices_mask)):
            # Check if there are no out models
            if np.sum(mask) == len(mask):
                indices_to_remove[i] = True

            # Extract logits from shadow models for the current sample
            shadow_models_logits = self.shadow_models_logits[i, :]
            out_mean = np.nanmean(shadow_models_logits[~mask])  # Calculate the mean of shadow model logits
>>>>>>> 5dd725c2

            # Get the logit from the target model for the current sample
            target_logit = self.target_logits[i]

            # Calculate the log probability density function value
<<<<<<< HEAD
            pr_out = -norm.logpdf(target_logit, out_mean, out_std + 1e-30)
            
            if self.online:
                in_mean = np.mean(shadow_models_logits[mask])
                if not self.fixed_variance:
                    out_std = np.std(shadow_models_logits[~mask])
                    in_std = np.std(shadow_models_logits[mask])
                    
                pr_in = -norm.logpdf(target_logit, in_mean, in_std + 1e-30)
            else:
                pr_in = 0
                if not self.fixed_variance:
                    out_std = np.std(shadow_models_logits[~mask])

            score.append(pr_in - pr_out)  # Append the calculated probability density value to the score list
            
=======
            if not self.fixed_variance:
                out_std = np.nanstd(shadow_models_logits[~mask])

            pr_out = norm.logpdf(target_logit, out_mean, out_std + 1e-30)
            score.append(pr_out)

>>>>>>> 5dd725c2
        score = np.asarray(score)  # Convert the list of scores to a numpy array

        # Generate thresholds based on the range of computed scores for decision boundaries
        self.thresholds = np.linspace(np.nanmin(score), np.nanmax(score), 1000)

        # Split the score array into two parts based on membership: in (training) and out (non-training)
        self.in_member_signals = score[self.audit_dataset["in_members"]].reshape(-1,1)  # Scores for known training data members
        self.out_member_signals = score[self.audit_dataset["out_members"]].reshape(-1,1)  # Scores for non-training data members

        # Create prediction matrices by comparing each score against all thresholds
        member_preds = np.less(self.in_member_signals, self.thresholds).T  # Predictions for training data members
        non_member_preds = np.less(self.out_member_signals, self.thresholds).T  # Predictions for non-members

        # Concatenate the prediction results for a full dataset prediction
        predictions = np.concatenate([member_preds, non_member_preds], axis=1)

        # Prepare true labels array, marking 1 for training data and 0 for non-training data
        true_labels = np.concatenate(
            [np.ones(len(self.in_member_signals)), np.zeros(len(self.out_member_signals))]
        )

        # Combine all signal values for further analysis
        signal_values = np.concatenate([self.in_member_signals, self.out_member_signals])

        # Return a result object containing predictions, true labels, and the signal values for further evaluation
        return CombinedMetricResult(
            predicted_labels=predictions[:, ~indices_to_remove],
            true_labels=true_labels[~indices_to_remove],
            predictions_proba=None,  # Note: Direct probability predictions are not computed here
            signal_values=signal_values[~indices_to_remove],
        )<|MERGE_RESOLUTION|>--- conflicted
+++ resolved
@@ -93,16 +93,9 @@
             "detailed": detailed_str,
         }
 
-<<<<<<< HEAD
-    def prepare_attack(self):
-        """Prepares data needed for running the metric on the target model and dataset,
-        using signals computed on the auxiliary model(s) and dataset.
-    
-=======
     def prepare_attack(self:Self)->None:
         """Prepares data to obtain metric on the target model and dataset, using signals computed on the auxiliary model/dataset.
-
->>>>>>> 5dd725c2
+        
         It selects a balanced subset of data samples from in-group and out-group members
         of the audit dataset, prepares the data for evaluation, and computes the logits
         for both shadow models and the target model.
@@ -124,7 +117,6 @@
         )
 
         self.shadow_models, _ = ShadowModelHandler().get_shadow_models(self.num_shadow_models)
-<<<<<<< HEAD
 
         self.in_indices_mask = ShadowModelHandler().get_in_indices_mask(self.num_shadow_models, self.audit_dataset["data"])
 
@@ -135,24 +127,24 @@
             count_in_samples = np.count_nonzero(self.in_indices_mask)
             if count_in_samples > 0:
                 raise ValueError("Some shadow model(s) contains IN samples, this is not an offline attack!")
-                       
+
+        self.skip_indices = np.zeros(len(self.in_indices_mask), dtype=bool)
         if self.online:
             no_in = 0
             no_out = 0
-            for mask in self.in_indices_mask():
-                if len(mask) == np.count_nonzero(mask):
+            for i, mask in enumerate(self.in_indices_mask()):
+                if np.count_nonzero(mask) == len(mask):
                     no_out += 1
-                else:
+                    self.skip_indices[i] = True
+                elif np.count_nonzero(mask) == 0:
                     no_in += 1
+                    self.skip_indices[i] = True
+                    
             if no_out > 0 or no_in > 0:
                 self.logger.info(f"There are {no_out} audit examples with 0 OUT sample(s) and {no_in} 0 IN sample(s)\n \
-                When using few shadow models in online attacks, some audit sample(s) might have no IN or OUT logits")
-
-=======
-        self.in_indices_mask = ShadowModelHandler().get_in_indices_mask(self.num_shadow_models, self.audit_dataset["data"])
-        self.audit_data = self.population.subset(self.audit_dataset["data"])
-
->>>>>>> 5dd725c2
+                When using few shadow models in online attacks, some audit sample(s) might have a few or even 0 IN or OUT logits\n \
+                In total {np.count_nonzero(self.skip_indices)} indices will be skipped!")
+
         # Calculate logits for all shadow models
         self.logger.info(f"Calculating the logits for all {self.num_shadow_models} shadow models")
         self.shadow_models_logits = np.swapaxes(np.array(self.signal(self.shadow_models, self.audit_data)), 0, 1)
@@ -161,8 +153,7 @@
         self.logger.info("Calculating the logits for the target model")
         self.target_logits = np.array(self.signal([self.target_model], self.audit_data)).squeeze()
 
-<<<<<<< HEAD
-    def run_attack(self):
+    def run_attack(self:Self) -> CombinedMetricResult:
         """Runs the attack on the target model and dataset, computing and returning
         the result(s) of the metric, which assess privacy risks or data leakage.
     
@@ -172,26 +163,11 @@
     
         Returns
         -------
-            Result(s) of the metric. An object containing the metric results, including predictions,
-            true labels, and signal values.
-=======
-    def run_attack(self:Self) -> CombinedMetricResult:
-        """Runs the attack on the target model and dataset, computing and returning the result(s) of the metric.
-
-        This method evaluates how the target model's output (logits) for a specific dataset
-        compares to the output of shadow models to determine if the dataset was part of the
-        model's training data or not.
-
-        Returns
-        -------
         Result(s) of the metric. An object containing the metric results, including predictions,
         true labels, and signal values.
->>>>>>> 5dd725c2
-
         """
         score = []  # List to hold the computed probability scores for each sample
 
-<<<<<<< HEAD
         # If fixed_variance is to be used, calculate it from all logits of shadow models
         if self.fixed_variance:
             out_std = np.std(self.shadow_models_logits[~self.in_indices_mask].flatten())
@@ -203,28 +179,11 @@
 
             # Calculate the mean for OUT shadow model logits
             out_mean = np.mean(shadow_models_logits[~mask])  
-=======
-        # If global standard deviation is to be used, calculate it from all logits of shadow models
-        if self.fixed_variance:
-            out_std = np.nanstd(self.shadow_models_logits[~self.in_indices_mask].flatten())
-
-        # Iterate over each sample in the audit dataset with a progress bar
-        indices_to_remove = np.zeros(len(self.in_indices_mask), dtype=bool)
-        for i, mask in tqdm(enumerate(self.in_indices_mask)):
-            # Check if there are no out models
-            if np.sum(mask) == len(mask):
-                indices_to_remove[i] = True
-
-            # Extract logits from shadow models for the current sample
-            shadow_models_logits = self.shadow_models_logits[i, :]
-            out_mean = np.nanmean(shadow_models_logits[~mask])  # Calculate the mean of shadow model logits
->>>>>>> 5dd725c2
 
             # Get the logit from the target model for the current sample
             target_logit = self.target_logits[i]
 
             # Calculate the log probability density function value
-<<<<<<< HEAD
             pr_out = -norm.logpdf(target_logit, out_mean, out_std + 1e-30)
             
             if self.online:
@@ -241,14 +200,6 @@
 
             score.append(pr_in - pr_out)  # Append the calculated probability density value to the score list
             
-=======
-            if not self.fixed_variance:
-                out_std = np.nanstd(shadow_models_logits[~mask])
-
-            pr_out = norm.logpdf(target_logit, out_mean, out_std + 1e-30)
-            score.append(pr_out)
-
->>>>>>> 5dd725c2
         score = np.asarray(score)  # Convert the list of scores to a numpy array
 
         # Generate thresholds based on the range of computed scores for decision boundaries
@@ -275,8 +226,8 @@
 
         # Return a result object containing predictions, true labels, and the signal values for further evaluation
         return CombinedMetricResult(
-            predicted_labels=predictions[:, ~indices_to_remove],
-            true_labels=true_labels[~indices_to_remove],
+            predicted_labels=predictions[:, ~self.skip_indices],
+            true_labels=true_labels[~self.skip_indices],
             predictions_proba=None,  # Note: Direct probability predictions are not computed here
-            signal_values=signal_values[~indices_to_remove],
+            signal_values=signal_values[~self.skip_indices],
         )