"""Main script to run LEAKPRO on a target model."""

import logging
import random
import time
from pathlib import Path

import joblib
import numpy as np
import yaml
from torch import load, manual_seed
from torch.utils.data import Subset

import leakpro.dev_utils.train as utils
from leakpro import shadow_model_blueprints
from leakpro.attacks.attack_scheduler import AttackScheduler
from leakpro.dataset import get_dataloader
from leakpro.dev_utils.data_preparation import (
    get_adult_dataset,
    get_cifar10_dataset,
    get_cinic10_dataset,
    prepare_train_test_datasets,
)
from leakpro.reporting.utils import prepare_priavcy_risk_report
from leakpro.utils.input_handler import get_class_from_module, import_module_from_file
from leakpro.user_code.user_definitions import Cifar10CodeHandler

def setup_log(name: str, save_file: bool=True) -> logging.Logger:
    """Generate the logger for the current run.

    Args:
    ----
        name (str): Logging file name.
        save_file (bool): Flag about whether to save to file.

    Returns:
    -------
        logging.Logger: Logger object for the current run.

    """
    my_logger = logging.getLogger(name)
    my_logger.setLevel(logging.INFO)
    log_format = logging.Formatter("%(asctime)s %(levelname)-8s %(message)s")

    # Console handler for output to the console
    console_handler = logging.StreamHandler()
    console_handler.setLevel(logging.INFO)
    console_handler.setFormatter(log_format)
    my_logger.addHandler(console_handler)

    if save_file:
        filename = f"log_{name}.log"
        log_handler = logging.FileHandler(filename, mode="w")
        log_handler.setLevel(logging.INFO)
        log_handler.setFormatter(log_format)
        my_logger.addHandler(log_handler)

    return my_logger

def generate_user_input(configs: dict, logger: logging.Logger)->None:
    """Generate user input for the target model."""
    # ------------------------------------------------

    retrain = True
    # Create the population dataset and target_model
    if "adult" in configs["data"]["dataset"]:
        population = get_adult_dataset(configs["data"]["dataset"], configs["data"]["data_dir"], logger)
        target_model = shadow_model_blueprints.NN(configs["train"]["inputs"], configs["train"]["outputs"])
    elif "cifar10" in configs["data"]["dataset"]:
        population = get_cifar10_dataset(configs["data"]["dataset"], configs["data"]["data_dir"], logger)
        target_model = shadow_model_blueprints.ConvNet()
    elif "cinic10" in configs["data"]["dataset"]:
        population = get_cinic10_dataset(configs["data"]["dataset"], configs["data"]["data_dir"], logger)
        target_model = shadow_model_blueprints.ConvNet()

    n_population = len(population)

    # Create target training dataset and test dataset
    # NOTE: this should not be done as the model is provided by the user
    train_test_dataset = prepare_train_test_datasets(n_population, configs["data"])

    train_loader = get_dataloader(
        Subset(population, train_test_dataset["train_indices"]),
        batch_size=configs["train"]["batch_size"],
        shuffle=True,
    )
    test_loader = get_dataloader(
        Subset(population, train_test_dataset["test_indices"]),
        batch_size=configs["train"]["test_batch_size"],
    )

    if retrain:
        target_model = utils.train(target_model, train_loader, configs, test_loader, train_test_dataset, logger)


if __name__ == "__main__":


    #args = "./config/adult.yaml"  # noqa: ERA001
    user_args = "./config/dev_config/cifar10.yaml" # noqa: ERA001
<<<<<<< HEAD
    # user_args = "./config/dev_config/cinic10.yaml" # noqa: ERA001
=======
    #user_args = "./config/dev_config/cinic10.yaml" # noqa: ERA001
>>>>>>> 514e3f4a

    with open(user_args, "rb") as f:
        user_configs = yaml.safe_load(f)

    # Setup logger
    logger = setup_log("analysis")

    # Generate user input
    generate_user_input(user_configs, logger) # This is for developing purposes only

    start_time = time.time()
    # ------------------------------------------------
    # LEAKPRO starts here
    args = "./config/audit.yaml" # noqa: ERA001
    with open(args, "rb") as f:
        configs = yaml.safe_load(f)

    # Set the random seed, log_dir and inference_game
    manual_seed(configs["audit"]["random_seed"])
    np.random.seed(configs["audit"]["random_seed"])
    random.seed(configs["audit"]["random_seed"])

    # Create directory to store results
    report_dir = f"{configs['audit']['report_log']}"
    Path(report_dir).mkdir(parents=True, exist_ok=True)

<<<<<<< HEAD
    # Create user input handler
    # TODO: make this not hardcoded. Maybe add to configs and have one option "custom" which loads an arbitrary user file
    handler = Cifar10CodeHandler(configs=configs, logger=logger)
    handler.setup()
=======
    # Get the target  metadata
    target_model_metadata_path = f"{configs["target"]["trained_model_metadata_path"]}"
    try:
        with open(target_model_metadata_path, "rb") as f:
            target_model_metadata = joblib.load(f)
    except FileNotFoundError:
        logger.error(f"Could not find the target model metadata at {target_model_metadata_path}")

    # Create a class instance of target model
    target_module = import_module_from_file(configs["target"]["module_path"])
    target_model_blueprint = get_class_from_module(target_module, configs["target"]["model_class"])
    logger.info(f"Target model blueprint created from {configs['target']['model_class']} in {configs['target']['module_path']}")

    # Load the target model parameters into the blueprint
    with open(configs["target"]["trained_model_path"], "rb") as f:
        target_model = target_model_blueprint(**target_model_metadata["model_metadata"]["init_params"])
        target_model.load_state_dict(load(f))
        logger.info(f"Loaded target model from {configs['target']['trained_model_path']}")

    # Get the population dataset
    try:
        with open(configs["target"]["data_path"], "rb") as file:
            population = joblib.load(file)
            logger.info(f"Loaded population dataset from {configs['target']['data_path']}")
    except FileNotFoundError:
        logger.error(f"Could not find the population dataset at {configs['target']['data_path']}")
>>>>>>> 514e3f4a
    # ------------------------------------------------
    # Now we have the target model, its metadata, and the train/test dataset indices (all of this is defined in handler)
    attack_scheduler = AttackScheduler(
        handler,
        configs,
        logger,
    )
    audit_results = attack_scheduler.run_attacks()

    for attack_name in audit_results:
        logger.info(f"Preparing results for attack: {attack_name}")

        prepare_priavcy_risk_report(
                audit_results[attack_name]["result_object"],
                configs["audit"],
                save_path=f"{report_dir}/{attack_name}",
            )<|MERGE_RESOLUTION|>--- conflicted
+++ resolved
@@ -98,11 +98,7 @@
 
     #args = "./config/adult.yaml"  # noqa: ERA001
     user_args = "./config/dev_config/cifar10.yaml" # noqa: ERA001
-<<<<<<< HEAD
     # user_args = "./config/dev_config/cinic10.yaml" # noqa: ERA001
-=======
-    #user_args = "./config/dev_config/cinic10.yaml" # noqa: ERA001
->>>>>>> 514e3f4a
 
     with open(user_args, "rb") as f:
         user_configs = yaml.safe_load(f)
@@ -129,39 +125,10 @@
     report_dir = f"{configs['audit']['report_log']}"
     Path(report_dir).mkdir(parents=True, exist_ok=True)
 
-<<<<<<< HEAD
     # Create user input handler
     # TODO: make this not hardcoded. Maybe add to configs and have one option "custom" which loads an arbitrary user file
     handler = Cifar10CodeHandler(configs=configs, logger=logger)
     handler.setup()
-=======
-    # Get the target  metadata
-    target_model_metadata_path = f"{configs["target"]["trained_model_metadata_path"]}"
-    try:
-        with open(target_model_metadata_path, "rb") as f:
-            target_model_metadata = joblib.load(f)
-    except FileNotFoundError:
-        logger.error(f"Could not find the target model metadata at {target_model_metadata_path}")
-
-    # Create a class instance of target model
-    target_module = import_module_from_file(configs["target"]["module_path"])
-    target_model_blueprint = get_class_from_module(target_module, configs["target"]["model_class"])
-    logger.info(f"Target model blueprint created from {configs['target']['model_class']} in {configs['target']['module_path']}")
-
-    # Load the target model parameters into the blueprint
-    with open(configs["target"]["trained_model_path"], "rb") as f:
-        target_model = target_model_blueprint(**target_model_metadata["model_metadata"]["init_params"])
-        target_model.load_state_dict(load(f))
-        logger.info(f"Loaded target model from {configs['target']['trained_model_path']}")
-
-    # Get the population dataset
-    try:
-        with open(configs["target"]["data_path"], "rb") as file:
-            population = joblib.load(file)
-            logger.info(f"Loaded population dataset from {configs['target']['data_path']}")
-    except FileNotFoundError:
-        logger.error(f"Could not find the population dataset at {configs['target']['data_path']}")
->>>>>>> 514e3f4a
     # ------------------------------------------------
     # Now we have the target model, its metadata, and the train/test dataset indices (all of this is defined in handler)
     attack_scheduler = AttackScheduler(
